// Copyright © 2019 Binance
//
// This file is part of Binance. The full Binance copyright notice, including
// terms governing use, modification, and redistribution, is contained in the
// file LICENSE at the root of the source code distribution tree.

package tss

import (
	"crypto/elliptic"
	"errors"
	"time"

	"github.com/binance-chain/tss-lib/common"
)

type (
	Parameters struct {
<<<<<<< HEAD
		ec                  elliptic.Curve
		partyID             *PartyID
		parties             *PeerContext
		partyCount          int
		threshold           int
		safePrimeGenTimeout time.Duration
=======
		partyID                 *PartyID
		parties                 *PeerContext
		partyCount              int
		threshold               int
		safePrimeGenTimeout     time.Duration
		queuePollTimeout        time.Duration
		unsafeKGIgnoreH1H2Dupes bool
>>>>>>> c58e4b5a
	}

	ReSharingParameters struct {
		*Parameters
		newParties    *PeerContext
		newPartyCount int
		newThreshold  int
		old           bool
	}

	GenericParameters struct {
		Dictionary       map[string]interface{}
		DoubleDictionary map[string]map[string]interface{}
	}
)

const (
	defaultSafePrimeGenTimeout = 5 * time.Minute
	defaultQueuePollTimeout    = 180 * time.Second
)

// Exported, used in `tss` client
<<<<<<< HEAD
func NewParameters(ec elliptic.Curve, ctx *PeerContext, partyID *PartyID, partyCount, threshold int, optionalSafePrimeGenTimeout ...time.Duration) *Parameters {
	var safePrimeGenTimeout time.Duration
	if 0 < len(optionalSafePrimeGenTimeout) {
		if 1 < len(optionalSafePrimeGenTimeout) {
			panic(errors.New("GeneratePreParams: expected 0 or 1 item in `optionalSafePrimeGenTimeout`"))
=======
func NewParameters(ctx *PeerContext, partyID *PartyID, partyCount, threshold int,
	optionalQueuePollAndSafePrimeGenTimeouts ...time.Duration) *Parameters {
	var safePrimeGenTimeout, queuePollTimeout time.Duration
	if threshold >= partyCount {
		panic(errors.New("NewParameters: t<n necessarily with the dishonest majority assumption"))
	}
	if 0 < len(optionalQueuePollAndSafePrimeGenTimeouts) {
		if 1 < len(optionalQueuePollAndSafePrimeGenTimeouts) {
			if 2 < len(optionalQueuePollAndSafePrimeGenTimeouts) {
				panic(errors.New("NewParameters: expected 0, 1 or 2 items in `optionalQueuePollAndSafePrimeGenTimeouts`"))
			} else {
				queuePollTimeout = optionalQueuePollAndSafePrimeGenTimeouts[0]
				safePrimeGenTimeout = optionalQueuePollAndSafePrimeGenTimeouts[1]
			}
		} else {
			queuePollTimeout = optionalQueuePollAndSafePrimeGenTimeouts[0]
			safePrimeGenTimeout = defaultSafePrimeGenTimeout
>>>>>>> c58e4b5a
		}
	} else {
		queuePollTimeout = defaultQueuePollTimeout
		safePrimeGenTimeout = defaultSafePrimeGenTimeout
	}
	return &Parameters{
		ec:                  ec,
		parties:             ctx,
		partyID:             partyID,
		partyCount:          partyCount,
		threshold:           threshold,
		safePrimeGenTimeout: safePrimeGenTimeout,
		queuePollTimeout:    queuePollTimeout,
	}
}

func (params *Parameters) EC() elliptic.Curve {
	return params.ec
}

func (params *Parameters) Parties() *PeerContext {
	return params.parties
}

func (params *Parameters) PartyID() *PartyID {
	return params.partyID
}

func (params *Parameters) PartyCount() int {
	return params.partyCount
}

func (params *Parameters) Threshold() int {
	return params.threshold
}

func (params *Parameters) SafePrimeGenTimeout() time.Duration {
	return params.safePrimeGenTimeout
}

// Getter. The H1, H2 dupe check is disabled during some benchmarking scenarios to allow reuse of pre-params.
func (params *Parameters) UNSAFE_KGIgnoreH1H2Dupes() bool {
	return params.unsafeKGIgnoreH1H2Dupes
}

// Setter. The H1, H2 dupe check is disabled during some benchmarking scenarios to allow reuse of pre-params.
func (params *Parameters) UNSAFE_setKGIgnoreH1H2Dupes(unsafeKGIgnoreH1H2Dupes bool) {
	if unsafeKGIgnoreH1H2Dupes {
		common.Logger.Warn("UNSAFE_setKGIgnoreH1H2Dupes() has been called; do not use these shares in production.")
	}
	params.unsafeKGIgnoreH1H2Dupes = unsafeKGIgnoreH1H2Dupes
}

// ----- //

// Exported, used in `tss` client
<<<<<<< HEAD
func NewReSharingParameters(ec elliptic.Curve, ctx, newCtx *PeerContext, partyID *PartyID, partyCount, threshold, newPartyCount, newThreshold int) *ReSharingParameters {
	params := NewParameters(ec, ctx, partyID, partyCount, threshold)
=======
func NewReSharingParameters(ctx, newCtx *PeerContext, partyID *PartyID, partyCount, threshold, newPartyCount, newThreshold int, old bool) *ReSharingParameters {
	params := NewParameters(ctx, partyID, partyCount, threshold)
>>>>>>> c58e4b5a
	return &ReSharingParameters{
		Parameters:    params,
		newParties:    newCtx,
		newPartyCount: newPartyCount,
		newThreshold:  newThreshold,
		old:           old,
	}
}

func (rgParams *ReSharingParameters) OldParties() *PeerContext {
	return rgParams.Parties() // wr use the original method for old parties
}

func (rgParams *ReSharingParameters) OldPartyCount() int {
	return rgParams.partyCount
}

func (rgParams *ReSharingParameters) NewParties() *PeerContext {
	return rgParams.newParties
}

func (rgParams *ReSharingParameters) NewPartyCount() int {
	return rgParams.newPartyCount
}

func (rgParams *ReSharingParameters) NewThreshold() int {
	return rgParams.newThreshold
}

func (rgParams *ReSharingParameters) OldAndNewParties() []*PartyID {
	return append(rgParams.OldParties().IDs(), rgParams.NewParties().IDs()...)
}

func (rgParams *ReSharingParameters) OldAndNewPartyCount() int {
	return rgParams.OldPartyCount() + rgParams.NewPartyCount()
}

func (rgParams *ReSharingParameters) IsOldCommittee() bool {
	partyID := rgParams.partyID
	for _, Pj := range rgParams.parties.IDs() {
		if partyID.KeyInt().Cmp(Pj.KeyInt()) == 0 {
			return rgParams.old
		}
	}
	return false
}

func (rgParams *ReSharingParameters) IsNewCommittee() bool {
	partyID := rgParams.partyID
	for _, Pj := range rgParams.newParties.IDs() {
		if partyID.KeyInt().Cmp(Pj.KeyInt()) == 0 {
			return !rgParams.old
		}
	}
	return false
}<|MERGE_RESOLUTION|>--- conflicted
+++ resolved
@@ -16,22 +16,13 @@
 
 type (
 	Parameters struct {
-<<<<<<< HEAD
-		ec                  elliptic.Curve
-		partyID             *PartyID
-		parties             *PeerContext
-		partyCount          int
-		threshold           int
-		safePrimeGenTimeout time.Duration
-=======
+		ec                      elliptic.Curve
 		partyID                 *PartyID
 		parties                 *PeerContext
 		partyCount              int
 		threshold               int
 		safePrimeGenTimeout     time.Duration
-		queuePollTimeout        time.Duration
 		unsafeKGIgnoreH1H2Dupes bool
->>>>>>> c58e4b5a
 	}
 
 	ReSharingParameters struct {
@@ -39,49 +30,25 @@
 		newParties    *PeerContext
 		newPartyCount int
 		newThreshold  int
-		old           bool
-	}
-
-	GenericParameters struct {
-		Dictionary       map[string]interface{}
-		DoubleDictionary map[string]map[string]interface{}
 	}
 )
 
 const (
 	defaultSafePrimeGenTimeout = 5 * time.Minute
-	defaultQueuePollTimeout    = 180 * time.Second
 )
 
 // Exported, used in `tss` client
-<<<<<<< HEAD
 func NewParameters(ec elliptic.Curve, ctx *PeerContext, partyID *PartyID, partyCount, threshold int, optionalSafePrimeGenTimeout ...time.Duration) *Parameters {
 	var safePrimeGenTimeout time.Duration
+	if threshold >= partyCount {
+		panic(errors.New("NewParameters: t<n necessarily with the dishonest majority assumption"))
+	}
 	if 0 < len(optionalSafePrimeGenTimeout) {
 		if 1 < len(optionalSafePrimeGenTimeout) {
 			panic(errors.New("GeneratePreParams: expected 0 or 1 item in `optionalSafePrimeGenTimeout`"))
-=======
-func NewParameters(ctx *PeerContext, partyID *PartyID, partyCount, threshold int,
-	optionalQueuePollAndSafePrimeGenTimeouts ...time.Duration) *Parameters {
-	var safePrimeGenTimeout, queuePollTimeout time.Duration
-	if threshold >= partyCount {
-		panic(errors.New("NewParameters: t<n necessarily with the dishonest majority assumption"))
-	}
-	if 0 < len(optionalQueuePollAndSafePrimeGenTimeouts) {
-		if 1 < len(optionalQueuePollAndSafePrimeGenTimeouts) {
-			if 2 < len(optionalQueuePollAndSafePrimeGenTimeouts) {
-				panic(errors.New("NewParameters: expected 0, 1 or 2 items in `optionalQueuePollAndSafePrimeGenTimeouts`"))
-			} else {
-				queuePollTimeout = optionalQueuePollAndSafePrimeGenTimeouts[0]
-				safePrimeGenTimeout = optionalQueuePollAndSafePrimeGenTimeouts[1]
-			}
-		} else {
-			queuePollTimeout = optionalQueuePollAndSafePrimeGenTimeouts[0]
-			safePrimeGenTimeout = defaultSafePrimeGenTimeout
->>>>>>> c58e4b5a
 		}
+		safePrimeGenTimeout = optionalSafePrimeGenTimeout[0]
 	} else {
-		queuePollTimeout = defaultQueuePollTimeout
 		safePrimeGenTimeout = defaultSafePrimeGenTimeout
 	}
 	return &Parameters{
@@ -91,7 +58,6 @@
 		partyCount:          partyCount,
 		threshold:           threshold,
 		safePrimeGenTimeout: safePrimeGenTimeout,
-		queuePollTimeout:    queuePollTimeout,
 	}
 }
 
@@ -135,19 +101,13 @@
 // ----- //
 
 // Exported, used in `tss` client
-<<<<<<< HEAD
 func NewReSharingParameters(ec elliptic.Curve, ctx, newCtx *PeerContext, partyID *PartyID, partyCount, threshold, newPartyCount, newThreshold int) *ReSharingParameters {
 	params := NewParameters(ec, ctx, partyID, partyCount, threshold)
-=======
-func NewReSharingParameters(ctx, newCtx *PeerContext, partyID *PartyID, partyCount, threshold, newPartyCount, newThreshold int, old bool) *ReSharingParameters {
-	params := NewParameters(ctx, partyID, partyCount, threshold)
->>>>>>> c58e4b5a
 	return &ReSharingParameters{
 		Parameters:    params,
 		newParties:    newCtx,
 		newPartyCount: newPartyCount,
 		newThreshold:  newThreshold,
-		old:           old,
 	}
 }
 
@@ -183,7 +143,7 @@
 	partyID := rgParams.partyID
 	for _, Pj := range rgParams.parties.IDs() {
 		if partyID.KeyInt().Cmp(Pj.KeyInt()) == 0 {
-			return rgParams.old
+			return true
 		}
 	}
 	return false
@@ -193,7 +153,7 @@
 	partyID := rgParams.partyID
 	for _, Pj := range rgParams.newParties.IDs() {
 		if partyID.KeyInt().Cmp(Pj.KeyInt()) == 0 {
-			return !rgParams.old
+			return true
 		}
 	}
 	return false
