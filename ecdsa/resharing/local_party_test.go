--- conflicted
+++ resolved
@@ -40,48 +40,11 @@
 	}
 }
 
-<<<<<<< HEAD
 func initAndStartParties(oldPIDs tss.SortedPartyIDs, oldP2PCtx *tss.PeerContext, newP2PCtx *tss.PeerContext,
 	threshold int, newPCount int, newThreshold int, oldKeys []keygen.LocalPartySaveData, outCh chan tss.Message,
 	endCh chan keygen.LocalPartySaveData, oldCommittee []*LocalParty, newPIDs tss.SortedPartyIDs,
 	fixtures []keygen.LocalPartySaveData, newCommittee []*LocalParty, errCh chan *tss.Error) ([]*LocalParty,
 	[]*LocalParty, chan *tss.Error) {
-=======
-func TestE2EConcurrent(t *testing.T) {
-	setUp("info")
-
-	// tss.SetCurve(elliptic.P256())
-
-	threshold, newThreshold := testThreshold, testThreshold
-
-	// PHASE: load keygen fixtures
-	firstPartyIdx, extraParties := 0, 1 // extra can be 0 to N-first
-	oldKeys, oldPIDs, err := keygen.LoadKeygenTestFixtures(testThreshold+1+extraParties+firstPartyIdx, firstPartyIdx)
-	assert.NoError(t, err, "should load keygen fixtures")
-
-	// PHASE: resharing
-	oldP2PCtx := tss.NewPeerContext(oldPIDs)
-	// init the new parties; re-use the fixture pre-params for speed
-	fixtures, _, err := keygen.LoadKeygenTestFixtures(testParticipants)
-	if err != nil {
-		common.Logger.Info("No test fixtures were found, so the safe primes will be generated from scratch. This may take a while...")
-	}
-	newPIDs := tss.GenerateTestPartyIDs(testParticipants)
-	newP2PCtx := tss.NewPeerContext(newPIDs)
-	newPCount := len(newPIDs)
-
-	oldCommittee := make([]*LocalParty, 0, len(oldPIDs))
-	newCommittee := make([]*LocalParty, 0, newPCount)
-	bothCommitteesPax := len(oldCommittee) + len(newCommittee)
-
-	errCh := make(chan *tss.Error, bothCommitteesPax)
-	outCh := make(chan tss.Message, bothCommitteesPax)
-	endCh := make(chan keygen.LocalPartySaveData, bothCommitteesPax)
-
-	updater := test.SharedPartyUpdater
-	updaterWithQueues := test.SharedPartyUpdaterWithQueues
-
->>>>>>> 710c1733
 	// init the old parties first
 	for j, pID := range oldPIDs {
 		params := tss.NewReSharingParameters(oldP2PCtx, newP2PCtx, pID, testParticipants, threshold, newPCount, newThreshold)
@@ -150,6 +113,7 @@
 	endCh := make(chan keygen.LocalPartySaveData, bothCommitteesPax)
 
 	updater := test.SharedPartyUpdater
+	updaterWithQueues := test.SharedPartyUpdaterWithQueues
 
 	oldCommittee, newCommittee, errCh = initAndStartParties(oldPIDs, oldP2PCtx, newP2PCtx, threshold, newPCount,
 		newThreshold, oldKeys, outCh, endCh, oldCommittee, newPIDs, fixtures, newCommittee, errCh)
