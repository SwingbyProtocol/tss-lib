--- conflicted
+++ resolved
@@ -104,26 +104,21 @@
 	wg.Wait()
 	var multiErr error
 	culpritSet := make(map[*tss.PartyID]struct{})
-	for _, culprit := range append(dlnProof1FailCulprits, dlnProof2FailCulprits...) {
-		if culprit != nil {
-			multiErr = multierror.Append(multiErr,
-				round.WrapError(errors.New("dln proof verification failed"), culprit))
-			culpritSet[culprit] = struct{}{}
-		}
-	}
-	for _, culprit := range squareFreeProofFailCulprits {
-		if culprit != nil {
-			multiErr = multierror.Append(multiErr,
-				round.WrapError(errors.New("N square-free proof verification failed"), culprit))
-			culpritSet[culprit] = struct{}{}
-		}
-	}
-<<<<<<< HEAD
-	for _, culprit := range authSignaturesFailCulprits {
-		if culprit != nil {
-			return round.WrapError(errors.New("ecdsa signature of Paillier PK for authentication failed"), culprit)
-		}
-=======
+	var culpritSetAndErrors = func (arrayCulprits []*tss.PartyID, errorMessage string) {
+		for _, culprit := range arrayCulprits {
+			if culprit != nil {
+				multiErr = multierror.Append(multiErr,
+					round.WrapError(errors.New(errorMessage), culprit))
+				culpritSet[culprit] = struct{}{}
+			}
+		}
+	}
+	culpritSetAndErrors(append(dlnProof1FailCulprits, dlnProof2FailCulprits...),
+		"dln proof verification failed")
+	culpritSetAndErrors(squareFreeProofFailCulprits,
+		"big N square-free proof verification failed")
+	culpritSetAndErrors(authSignaturesFailCulprits,
+		"ecdsa signature of Paillier PK for authentication failed")
 	uniqueCulprits := make([]*tss.PartyID, 0, len(culpritSet))
 	for aCulprit := range culpritSet {
 		uniqueCulprits = append(uniqueCulprits, aCulprit)
@@ -131,7 +126,6 @@
 
 	if multiErr != nil {
 		return round.WrapError(multiErr, uniqueCulprits...)
->>>>>>> 07d657d3
 	}
 	// save NTilde_j, h1_j, h2_j, ...
 	for j, msg := range round.temp.kgRound1Messages {
