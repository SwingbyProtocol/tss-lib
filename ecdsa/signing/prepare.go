--- conflicted
+++ resolved
@@ -13,16 +13,12 @@
 
 	"github.com/binance-chain/tss-lib/common"
 	"github.com/binance-chain/tss-lib/crypto"
+	"github.com/binance-chain/tss-lib/tss"
 )
 
 // PrepareForSigning(), GG18Spec (11) Fig. 14
-<<<<<<< HEAD
-func PrepareForSigning(ec elliptic.Curve, i, pax int, xi *big.Int, ks []*big.Int, bigXs []*crypto.ECPoint) (wi *big.Int, bigWs []*crypto.ECPoint) {
+func PrepareForSigning(ec elliptic.Curve, i, pax int, xi *big.Int, ks []*big.Int, bigXs []*crypto.ECPoint) (wi *big.Int, bigWs []*crypto.ECPoint, err error) {
 	modQ := common.ModInt(ec.Params().N)
-=======
-func PrepareForSigning(i, pax int, xi *big.Int, ks []*big.Int, bigXs []*crypto.ECPoint) (wi *big.Int, bigWs []*crypto.ECPoint, err error) {
-	modQ := common.ModInt(tss.EC().Params().N)
->>>>>>> c58e4b5a
 	if len(ks) != len(bigXs) {
 		panic(fmt.Errorf("PrepareForSigning: len(ks) != len(bigXs) (%d != %d)", len(ks), len(bigXs)))
 	}
