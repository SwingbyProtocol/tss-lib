--- conflicted
+++ resolved
@@ -152,9 +152,24 @@
 
 // ----- //
 
-func (pk *PublicKey) EncryptWithChosenRandomness(m, x *big.Int) (c *big.Int, err error) {
+func (publicKey *PublicKey) EncryptAndReturnRandomness(m *big.Int) (c *big.Int, x *big.Int, err error) {
+	if m.Cmp(zero) == -1 || m.Cmp(publicKey.N) != -1 { // m < 0 || m >= N ?
+		return nil, nil, ErrMessageTooLong
+	}
+	x = common.GetRandomPositiveRelativelyPrimeInt(publicKey.N)
+	N2 := publicKey.NSquare()
+	// 1. gamma^m mod N2
+	Gm := new(big.Int).Exp(publicKey.Gamma(), m, N2)
+	// 2. x^N mod N2
+	xN := new(big.Int).Exp(x, publicKey.N, N2)
+	// 3. (1) * (2) mod N2
+	c = common.ModInt(N2).Mul(Gm, xN)
+	return
+}
+
+func (pk *PublicKey) EncryptWithGivenRandomness(m, x *big.Int) (c *big.Int, err error) {
 	if x == nil || x.Cmp(zero) == 0 {
-		return nil, errors.New("EncryptWithChosenRandomness() requires non-zero randomness")
+		return nil, errors.New("EncryptWithGivenRandomness() requires non-zero randomness")
 	}
 	if m.Cmp(zero) == -1 || m.Cmp(pk.N) != -1 { // m < 0 || m >= N ?
 		return nil, ErrMessageTooLong
@@ -170,94 +185,54 @@
 	return
 }
 
-func (pk *PublicKey) EncryptAndReturnRandomness(m *big.Int) (c *big.Int, x *big.Int, err error) {
-	if m.Cmp(zero) == -1 || m.Cmp(pk.N) != -1 { // m < 0 || m >= N ?
-		return nil, nil, ErrMessageTooLong
-	}
-	modNSq := common.ModInt(pk.NSquare())
-	x = common.GetRandomPositiveRelativelyPrimeInt(pk.N)
-	// 1. gamma^m mod N2
-	Gm := modNSq.Exp(pk.Gamma(), m)
-	// 2. x^N mod N2
-	xN := modNSq.Exp(x, pk.N)
-	// 3. (1) * (2) mod N2
-	c = modNSq.Mul(Gm, xN)
-	return
-}
-
-<<<<<<< HEAD
-func (pk *PublicKey) EncryptWithGivenRandomness(m, x *big.Int) (c *big.Int, err error) {
-	if x == nil || x.Cmp(zero) == 0 {
-		return nil, errors.New("EncryptWithGivenRandomness() requires non-zero randomness")
-	}
-	if m.Cmp(zero) == -1 || m.Cmp(pk.N) != -1 { // m < 0 || m >= N ?
-		return nil, ErrMessageTooLong
-	}
-	// https://docs.rs/paillier/0.2.0/src/paillier/core.rs.html#236
-	modNSq := common.ModInt(pk.NSquare())
-	// 1. gamma^m mod N2
-	Gm := modNSq.Exp(pk.Gamma(), m)
-	// 2. x^N mod N2
-	xN := modNSq.Exp(x, pk.N)
-	// 3. (1) * (2) mod N2
-	c = modNSq.Mul(Gm, xN)
-	return
-}
-
 func (publicKey *PublicKey) Encrypt(m *big.Int) (c *big.Int, err error) {
 	c, _, err = publicKey.EncryptAndReturnRandomness(m)
-=======
-func (pk *PublicKey) Encrypt(m *big.Int) (c *big.Int, err error) {
-	c, _, err = pk.EncryptAndReturnRandomness(m)
->>>>>>> c58e4b5a
-	return
-}
-
-func (pk *PublicKey) HomoMult(m, c1 *big.Int) (*big.Int, error) {
-	if m.Cmp(zero) == -1 || m.Cmp(pk.N) != -1 { // m < 0 || m >= N ?
-		return nil, ErrMessageTooLong
-	}
-	NSq := pk.NSquare()
-	if c1.Cmp(zero) == -1 || c1.Cmp(NSq) != -1 { // c1 < 0 || c1 >= N2 ?
+	return
+}
+
+func (publicKey *PublicKey) HomoMult(m, c1 *big.Int) (*big.Int, error) {
+	if m.Cmp(zero) == -1 || m.Cmp(publicKey.N) != -1 { // m < 0 || m >= N ?
+		return nil, ErrMessageTooLong
+	}
+	N2 := publicKey.NSquare()
+	if c1.Cmp(zero) == -1 || c1.Cmp(N2) != -1 { // c1 < 0 || c1 >= N2 ?
 		return nil, ErrMessageTooLong
 	}
 	// cipher^m mod N2
-	return common.ModInt(NSq).Exp(c1, m), nil
-}
-
-func (pk *PublicKey) HomoAdd(c1, c2 *big.Int) (*big.Int, error) {
-	NSq := pk.NSquare()
-	if c1.Cmp(zero) == -1 || c1.Cmp(NSq) != -1 { // c1 < 0 || c1 >= N2 ?
-		return nil, ErrMessageTooLong
-	}
-	if c2.Cmp(zero) == -1 || c2.Cmp(NSq) != -1 { // c2 < 0 || c2 >= N2 ?
+	return common.ModInt(N2).Exp(c1, m), nil
+}
+
+func (publicKey *PublicKey) HomoAdd(c1, c2 *big.Int) (*big.Int, error) {
+	N2 := publicKey.NSquare()
+	if c1.Cmp(zero) == -1 || c1.Cmp(N2) != -1 { // c1 < 0 || c1 >= N2 ?
+		return nil, ErrMessageTooLong
+	}
+	if c2.Cmp(zero) == -1 || c2.Cmp(N2) != -1 { // c2 < 0 || c2 >= N2 ?
 		return nil, ErrMessageTooLong
 	}
 	// c1 * c2 mod N2
-	return common.ModInt(NSq).Mul(c1, c2), nil
-}
-
-func (pk *PublicKey) NSquare() *big.Int {
-	return new(big.Int).Mul(pk.N, pk.N)
+	return common.ModInt(N2).Mul(c1, c2), nil
+}
+
+func (publicKey *PublicKey) NSquare() *big.Int {
+	return new(big.Int).Mul(publicKey.N, publicKey.N)
 }
 
 // AsInts returns the PublicKey serialised to a slice of *big.Int for hashing
-func (pk *PublicKey) AsInts() []*big.Int {
-	return []*big.Int{pk.N, pk.Gamma()}
+func (publicKey *PublicKey) AsInts() []*big.Int {
+	return []*big.Int{publicKey.N, publicKey.Gamma()}
 }
 
 // Gamma returns N+1
-func (pk *PublicKey) Gamma() *big.Int {
-	return new(big.Int).Add(pk.N, one)
+func (publicKey *PublicKey) Gamma() *big.Int {
+	return new(big.Int).Add(publicKey.N, one)
 }
 
 // ----- //
 
-func (sk *PrivateKey) Decrypt(c *big.Int) (m *big.Int, err error) {
-	NSq := sk.NSquare()
-	modN := common.ModInt(sk.N)
-	modNSq := common.ModInt(NSq)
-	if c.Cmp(zero) == -1 || c.Cmp(NSq) != -1 { // c < 0 || c >= N2 ?
+func (privateKey *PrivateKey) Decrypt(c *big.Int) (m *big.Int, err error) {
+	N2 := privateKey.NSquare()
+	if c.Cmp(zero) == -1 || c.Cmp(N2) != -1 { // c < 0 || c >= N2 ?
 		return nil, ErrMessageTooLong
 	}
 	cg := new(big.Int).GCD(nil, nil, c, N2)
@@ -265,12 +240,12 @@
 		return nil, ErrMessageMalFormed
 	}
 	// 1. L(u) = (c^LambdaN-1 mod N2) / N
-	Lc := L(modNSq.Exp(c, sk.LambdaN), sk.N)
+	Lc := L(new(big.Int).Exp(c, privateKey.LambdaN, N2), privateKey.N)
 	// 2. L(u) = (Gamma^LambdaN-1 mod N2) / N
-	Lg := L(modNSq.Exp(sk.Gamma(), sk.LambdaN), sk.N)
+	Lg := L(new(big.Int).Exp(privateKey.Gamma(), privateKey.LambdaN, N2), privateKey.N)
 	// 3. (1) * modInv(2) mod N
-	inv := modN.Inverse(Lg)
-	m = modN.Mul(Lc, inv)
+	inv := new(big.Int).ModInverse(Lg, privateKey.N)
+	m = common.ModInt(privateKey.N).Mul(Lc, inv)
 	return
 }
 
@@ -297,13 +272,13 @@
 // An efficient non-interactive statistical zero-knowledge proof system for quasi-safe prime products.
 // In: In Proc. of the 5th ACM Conference on Computer and Communications Security (CCS-98. Citeseer (1998)
 
-func (sk *PrivateKey) Proof(k *big.Int, ecdsaPub *crypto2.ECPoint) Proof {
+func (privateKey *PrivateKey) Proof(k *big.Int, ecdsaPub *crypto2.ECPoint) Proof {
 	var pi Proof
 	iters := ProofIters
-	xs := GenerateXs(iters, k, sk.N, ecdsaPub)
+	xs := GenerateXs(iters, k, privateKey.N, ecdsaPub)
 	for i := 0; i < iters; i++ {
-		M := new(big.Int).ModInverse(sk.N, sk.PhiN)
-		pi[i] = new(big.Int).Exp(xs[i], M, sk.N)
+		M := new(big.Int).ModInverse(privateKey.N, privateKey.PhiN)
+		pi[i] = new(big.Int).Exp(xs[i], M, privateKey.N)
 	}
 	return pi
 }
